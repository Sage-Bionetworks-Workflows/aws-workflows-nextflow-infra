--- conflicted
+++ resolved
@@ -8,18 +8,11 @@
 import re
 import time
 from collections import defaultdict
-<<<<<<< HEAD
-from typing import Dict, Iterator, List, Optional, Sequence, Tuple
-=======
 from typing import Dict, Iterator, List, Optional, Sequence, Set, Tuple
->>>>>>> a8ea2451
 
 import boto3
 import yaml  # type: ignore
-<<<<<<< HEAD
-=======
 from sagetasks.nextflowtower.client import TowerClient
->>>>>>> a8ea2451
 
 # Increment this version when updating compute environments
 CE_VERSION = "v7"
@@ -611,11 +604,6 @@
                     "cliPath": "/home/ec2-user/miniconda/bin/aws",
                     "computeJobRole": self.stack["TowerForgeBatchWorkJobRoleArn"],
                     "configMode": "Batch Forge",
-<<<<<<< HEAD
-=======
-                    "region": self.org.aws.region,
-                    "workDir": f"s3://{self.stack['TowerScratch']}/work",
->>>>>>> a8ea2451
                     "credentials": None,
                     "environment": None,
                     "executionRole": self.stack["TowerForgeBatchExecutionRoleArn"],
@@ -627,24 +615,12 @@
                     "nvnmeStorageEnabled": False,
                     "postRunScript": None,
                     "preRunScript": "NXF_OPTS='-Xms7g -Xmx14g'",
-                    "region": self.tower.aws.region,
+                    "region": self.org.aws.region,
                     "resourceLabelIds": label_ids,
                     "waveEnabled": False,
                     "workDir": f"s3://{self.stack['TowerScratch']}/work",
                     "forge": {
-<<<<<<< HEAD
                         "allocStrategy": None,
-=======
-                        "vpcId": self.org.vpc[VPC_STACK_OUTPUT_VID],
-                        "subnets": [self.org.vpc[o] for o in VPC_STACK_OUTPUT_SIDS],
-                        "fsxMode": "None",
-                        "efsMode": "None",
-                        "type": model,
-                        "minCpus": 0,
-                        "maxCpus": 1000,
-                        "gpuEnabled": False,
-                        "ebsAutoScale": True,
->>>>>>> a8ea2451
                         "allowBuckets": [],
                         "containerRegIds": None,
                         "disposeOnDeletion": True,
